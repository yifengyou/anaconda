--- conflicted
+++ resolved
@@ -33,17 +33,8 @@
 from storage.partitioning import doAutoPartition
 from bootloader import writeBootLoader
 from flags import flags
-<<<<<<< HEAD
 from installmethod import doMethodComplete
 from sshd import doSshd
-=======
-from upgrade import upgradeMountFilesystems
-from upgrade import restoreTime
-from upgrade import upgradeMigrateFind
-from upgrade import findRootParts, queryUpgradeContinue, upgradeUsr
-from installmethod import doMethodComplete
-from kickstart import doKickstart, runPostScripts
->>>>>>> 11b39012
 from rescue import doRescue
 
 from backend import doPostSelection, doBackendSetup, doBasePackageSelect
